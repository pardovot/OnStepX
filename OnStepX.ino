/*
 * Title       OnStepX
 * by          Howard Dutton
 *
 * Copyright (C) 2021-2024 Howard Dutton
 *
 * This program is free software: you can redistribute it and/or modify
 * it under the terms of the GNU General Public License as published by
 * the Free Software Foundation, either version 3 of the License, or
 * (at your option) any later version.
 *
 * This program is distributed in the hope that it will be useful,
 * but WITHOUT ANY WARRANTY; without even the implied warranty of
 * MERCHANTABILITY or FITNESS FOR A PARTICULAR PURPOSE.  See the
 * GNU General Public License for more details.
 *
 * You should have received a copy of the GNU General Public License
 * along with this program.  If not, see <http://www.gnu.org/licenses/>.
 *
 * Description:
 *   Full featured telescope control for
 *   Equatorial and Alt-Az mounts
 *   Rotator
 *   Focusers
 *   Accessories (automatic covers, dew heaters, etc.)
 *
 * Author: Howard Dutton
 *   http://www.stellarjourney.com
 *   hjd1964@gmail.com
 *
 * Revision history, and newer versions:
 *   See GitHub: https://github.com/hjd1964/OnStep
 *
 * Documentation:
 *   https://groups.io/g/onstep/wiki/home
 *
 * Discussion, Questions, ...etc
 *   https://groups.io/g/onstep
 */

// Use tabs "Config..." to configure OnStep to your requirements

// Firmware version ----------------------------------------------------------------------------------------------------------------
#define FirmwareName                "On-Step"
#define FirmwareVersionMajor        10
<<<<<<< HEAD
#define FirmwareVersionMinor        23     // minor version 00 to 99
#define FirmwareVersionPatch        "o"    // for example major.minor patch: 10.03c
#define FirmwareVersionConfig       7      // internal, for tracking configuration file changes
=======
#define FirmwareVersionMinor        24     // minor version 00 to 99
#define FirmwareVersionPatch        "b"    // for example major.minor patch: 10.03c
#define FirmwareVersionConfig       6      // internal, for tracking configuration file changes
>>>>>>> 3379a602

#include "src/Common.h"
NVS nv;
#include "src/Validate.h"
#include "src/lib/sense/Sense.h"
#include "src/lib/tasks/OnTask.h"

#include "src/telescope/Telescope.h"
extern Telescope telescope;

#include "src/plugins/Plugins.config.h"

#if DEBUG == PROFILER
  extern void profiler();
#endif

void systemServices() {
  if (!xBusy) nv.poll(false);
}

void sensesPoll() {
  sense.poll();
}

void setup() {
  #if ADDON_SELECT_PIN != OFF
    pinMode(ADDON_SELECT_PIN, OUTPUT);
    digitalWrite(ADDON_SELECT_PIN, HIGH);
  #endif

  #if DEBUG != OFF
    SERIAL_DEBUG.begin(SERIAL_DEBUG_BAUD);
    delay(2000);
  #endif

  // let any special processing the pinmap needs happen
  #ifdef PIN_INIT
    PIN_INIT();
  #endif

  // say hello
  VLF("");
  VF("MSG: OnStepX, version "); V(FirmwareVersionMajor); V("."); V(FirmwareVersionMinor); VL(FirmwareVersionPatch);
  VF("MSG: OnStepX, MCU "); VLF(MCU_STR);
  VF("MSG: OnStepX, pinmap "); VLF(PINMAP_STR);

  // start low level hardware
  VLF("MSG: Setup, HAL initialize");
  HAL_INIT();
  if (!HAL_NV_INIT()) {
    DLF("WRN: Setup, NV (EEPROM/FRAM/FlashMem/etc.) device not found!");
    nv.initError = true;
  }
  delay(2000);

  // start system service task
  VF("MSG: Setup, start system service task (rate 10ms priority 7)... ");
  // add task for system services, runs at 10ms intervals so commiting 1KB of NV takes about 10 seconds
  // the cache is scanned (for writing) at 2000 bytes/second but can be slower while reading data into the cache at startup
  if (tasks.add(10, 0, true, 7, systemServices, "SysSvcs")) { VLF("success"); } else { VLF("FAILED!"); }

  // start input sense polling task
  int pollingRate = round((1000.0F/HAL_FRACTIONAL_SEC)/2.0F);
  if (pollingRate < 1) pollingRate = 1;
  VF("MSG: Setup, start input sense polling task (rate "); V(pollingRate); VF("ms priority 7)... ");
  if (tasks.add(pollingRate, 0, true, 7, sensesPoll, "SenPoll")) { VLF("success"); } else { VLF("FAILED!"); }

  // start telescope object
  telescope.init(FirmwareName, FirmwareVersionMajor, FirmwareVersionMinor, FirmwareVersionPatch, FirmwareVersionConfig);

  // start command channel tasks
  commandChannelInit();

  tasks.yield(2000);

  // start any plugins
  #if PLUGIN1 != OFF
    PLUGIN1.init();
  #endif
  #if PLUGIN2 != OFF
    PLUGIN2.init();
  #endif
  #if PLUGIN3 != OFF
    PLUGIN3.init();
  #endif
  #if PLUGIN4 != OFF
    PLUGIN4.init();
  #endif
  #if PLUGIN5 != OFF
    PLUGIN5.init();
  #endif
  #if PLUGIN6 != OFF
    PLUGIN6.init();
  #endif
  #if PLUGIN7 != OFF
    PLUGIN7.init();
  #endif
  #if PLUGIN8 != OFF
    PLUGIN8.init();
  #endif

  // start task manager debug events
  #if DEBUG == PROFILER
    tasks.add(142, 0, true, 7, profiler, "Profilr");
  #endif

  sense.poll();

  telescope.ready = true;
}

void loop() {
  tasks.yield();
}<|MERGE_RESOLUTION|>--- conflicted
+++ resolved
@@ -43,15 +43,9 @@
 // Firmware version ----------------------------------------------------------------------------------------------------------------
 #define FirmwareName                "On-Step"
 #define FirmwareVersionMajor        10
-<<<<<<< HEAD
-#define FirmwareVersionMinor        23     // minor version 00 to 99
-#define FirmwareVersionPatch        "o"    // for example major.minor patch: 10.03c
-#define FirmwareVersionConfig       7      // internal, for tracking configuration file changes
-=======
 #define FirmwareVersionMinor        24     // minor version 00 to 99
 #define FirmwareVersionPatch        "b"    // for example major.minor patch: 10.03c
 #define FirmwareVersionConfig       6      // internal, for tracking configuration file changes
->>>>>>> 3379a602
 
 #include "src/Common.h"
 NVS nv;
